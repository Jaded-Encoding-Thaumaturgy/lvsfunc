--- conflicted
+++ resolved
@@ -240,8 +240,6 @@
         return sqmask
     return core.std.MaskedMerge(clip, secondary, sqmask)
 
-<<<<<<< HEAD
-=======
 
 def load_bookmarks(bookmark_path: str) -> List[int]:
     """
@@ -287,6 +285,5 @@
     return core.std.FrameEval(clip, partial(_frames_since_bookmark, clip=clip, bookmarks=bookmarks))
 
 
->>>>>>> 767f2d5e
 # TODO: Write function that only masks px of a certain color/threshold of colors.
 #       Think the magic wand tool in various image-editing programs.