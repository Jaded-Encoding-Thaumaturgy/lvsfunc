"""
    Functions intended to be used to make comparisons between different sources
    or to be used to analyze something from a single clip.
"""
import math
import random
import warnings
from abc import ABC, abstractmethod
from enum import IntEnum
from itertools import zip_longest
from typing import (Any, Callable, Dict, Iterable, Iterator, List,
                    Optional, Sequence, Set, Tuple, TypeVar, Union)

import vapoursynth as vs
import vsutil

from .dehardsub import hardsub_mask
from .render import clip_async_render
from .util import get_prop
from .misc import get_matrix

core = vs.core

T = TypeVar('T')


class Direction(IntEnum):
    """
    Enum to simplify direction argument.
    """
    HORIZONTAL = 0
    VERTICAL = 1


class Comparer(ABC):
    """
    Base class for comparison functions.

    :param clips:           A dict mapping names to clips or simply a sequence of clips in a tuple or a list.
                            If given a dict, the names will be overlayed on the clips using
                            ``VideoNode.text.Text``.
                            If given a simple sequence of clips, the `label_alignment` parameter will have no effect
                            and the clips will not be labeled.
                            The order of the clips in either a dict or a sequence will be kept in the comparison.
    :param label_alignment: An integer from 1-9, corresponding to the positions of the keys on a numpad.
                            Only used if `clips` is a dict.
                            Determines where to place clip name using ``VideoNode.text.Text`` (Default: 7)
    """
    def __init__(self,
                 clips: Union[Dict[str, vs.VideoNode], Sequence[vs.VideoNode]],
                 /,
                 *,
                 label_alignment: int = 7
                 ) -> None:
        if len(clips) < 2:
            raise ValueError("Comparer: compare functions must be used on at least 2 clips")
        if label_alignment not in list(range(1, 10)):
            raise ValueError("Comparer: `label_alignment` must be an integer from 1 to 9")
        if not isinstance(clips, (dict, Sequence)):
            raise ValueError(f"Comparer: unexpected type {type(clips)} for `clips` argument")

        self.clips: List[vs.VideoNode] = list(clips.values()) if isinstance(clips, dict) else list(clips)
        self.names: Optional[List[str]] = list(clips.keys()) if isinstance(clips, dict) else None

        self.label_alignment = label_alignment

        self.num_clips = len(clips)

        widths: Set[int] = {clip.width for clip in self.clips}
        self.width: Optional[int] = w if (w := widths.pop()) != 0 and len(widths) == 0 else None

        heights: Set[int] = {clip.height for clip in self.clips}
        self.height: Optional[int] = h if (h := heights.pop()) != 0 and len(heights) == 0 else None

        formats: Set[Optional[str]] = {getattr(clip.format, 'name', None) for clip in self.clips}
        self.format: Optional[str] = formats.pop() if len(formats) == 1 else None

    def _marked_clips(self) -> List[vs.VideoNode]:
        """
        If a `name` is only space characters, `'   '`, for example, the name will not be overlayed on the clip.
        """
        if self.names:
            return [clip.text.Text(text=name, alignment=self.label_alignment) if name.strip() else clip
                    for clip, name in zip(self.clips, self.names)]
        else:
            return self.clips.copy()

    @abstractmethod
    def _compare(self) -> vs.VideoNode:
        raise NotImplementedError

    @property
    def clip(self) -> vs.VideoNode:
        """
        Returns the comparison as a single VideoNode for further manipulation or attribute inspection.

        ``comp_clip = Comparer(...).clip`` is the intended use in encoding scripts.
        """
        return self._compare()


class Stack(Comparer):
    """
    Stacks clips horizontally or vertically.

    Acts as a convenience combination function of ``vapoursynth.core.text.Text``
    and either ``vapoursynth.core.std.StackHorizontal`` or ``vapoursynth.core.std.StackVertical``.

    :param clips:           A dict mapping names to clips or simply a sequence of clips in a tuple or a list.
                            If given a dict, the names will be overlayed on the clips using
                            ``VideoNode.text.Text``.
                            If given a simple sequence of clips, the `label_alignment` parameter will have no effect
                            and the clips will not be labeled.
                            The order of the clips in either a dict or a sequence will be kept in the comparison.
    :param direction:       Direction of the stack (Default: :py:attr:`lvsfunc.comparison.Direction.HORIZONTAL`)
    :param label_alignment: An integer from 1-9, corresponding to the positions of the keys on a numpad.
                            Only used if `clips` is a dict.
                            Determines where to place clip name using ``VideoNode.text.Text`` (Default: 7)
    """

    def __init__(self,
                 clips: Union[Dict[str, vs.VideoNode], Sequence[vs.VideoNode]],
                 /,
                 *,
                 direction: Direction = Direction.HORIZONTAL,
                 label_alignment: int = 7
                 ) -> None:
        self.direction = direction
        super().__init__(clips, label_alignment=label_alignment)

    def _compare(self) -> vs.VideoNode:
        if self.direction == Direction.HORIZONTAL:
            if not self.height:
                raise ValueError("Stack: StackHorizontal requires that all clips be the same height")
            return core.std.StackHorizontal(self._marked_clips())

        if not self.width:
            raise ValueError("Stack: StackVertical requires that all clips be the same width")
        return core.std.StackVertical(self._marked_clips())


class Interleave(Comparer):
    """
    From the VapourSynth documentation: `Returns a clip with the frames from all clips interleaved.
    For example, Interleave(A=clip1, B=clip2) will return A.Frame 0, B.Frame 0, A.Frame 1, B.Frame 1, ...`

    Acts as a convenience combination function of ``vapoursynth.core.text.Text``
    and ``vapoursynth.core.std.Interleave``.

    :param clips:           A dict mapping names to clips or simply a sequence of clips in a tuple or a list.
                            If given a dict, the names will be overlayed on the clips using
                            ``VideoNode.text.Text``.
                            If given a simple sequence of clips, the `label_alignment` parameter will have no effect
                            and the clips will not be labeled.
                            The order of the clips in either a dict or a sequence will be kept in the comparison.
    :param label_alignment: An integer from 1-9, corresponding to the positions of the keys on a numpad.
                            Only used if `clips` is a dict.
                            Determines where to place clip name using ``VideoNode.text.Text`` (Default: 7)
    """

    def __init__(self,
                 clips: Union[Dict[str, vs.VideoNode], Sequence[vs.VideoNode]],
                 /,
                 *,
                 label_alignment: int = 7
                 ) -> None:
        super().__init__(clips, label_alignment=label_alignment)

    def _compare(self) -> vs.VideoNode:
        return core.std.Interleave(self._marked_clips(), extend=True, mismatch=True)


class Tile(Comparer):
    """
    Tiles clips in a mosaic manner, filling rows first left-to-right, then stacking.

    The arrangement of the clips can be specified with the `arrangement` parameter.
    Rows are specified as lists of ints inside of a larger list specifying the order of the rows.
    Think of this as a 2-dimensional array of 0s and 1s with `0` representing an empty slot and `1` representing the
    next clip in the sequence.

    If `arrangement` is not specified, the function will attempt to fill a square with dimensions `n x n`
    where `n` is equivalent to ``math.ceil(math.sqrt(len(clips))``. The bottom rows will be dropped if empty. ::

        # For example, for 3 clips, the automatic arrangement becomes:
        [
         [1, 1],
         [1, 0]
        ]

        # For 10 clips, the automatic arrangement becomes:
        [
         [1, 1, 1, 1],
         [1, 1, 1, 1],
         [1, 1, 0, 0]
        ]

        # For custom arrangements, such as (for 4 clips):
        [
         [0, 1, 0, 1],
         [1],
         [0, 1]
        ]
        # the rows will be auto-padded with 0's to be the same length.

    :param clips:           A dict mapping names to clips or simply a sequence of clips in a tuple or a list.
                            If given a dict, the names will be overlayed on the clips using
                            ``VideoNode.text.Text``.
                            If given a simple sequence of clips, the `label_alignment` parameter will have no effect
                            and the clips will not be labeled.
                            The order of the clips in either a dict or a sequence will be kept in the comparison.
    :param arrangement:     2-dimension array (list of lists) of 0s and 1s representing a list of rows of clips(`1`)
                            or blank spaces(`0`) (Default: ``None``)
    :param label_alignment: An integer from 1-9, corresponding to the positions of the keys on a numpad.
                            Only used if `clips` is a dict.
                            Determines where to place clip name using ``VideoNode.text.Text`` (Default: 7)
    """

    def __init__(self,
                 clips: Union[Dict[str, vs.VideoNode], Sequence[vs.VideoNode]],
                 /,
                 *,
                 arrangement: Optional[List[List[int]]] = None,
                 label_alignment: int = 7
                 ) -> None:
        super().__init__(clips, label_alignment=label_alignment)

        if not self.width or not self.height:
            raise ValueError("Tile: all clip widths, and heights must be the same")

        if arrangement is None:
            self.arrangement = self._auto_arrangement()
        else:
            is_one_dim = len(arrangement) < 2 or all(len(row) == 1 for row in arrangement)
            if is_one_dim:
                raise ValueError("Tile: use Stack instead if the array is one dimensional")
            self.arrangement = arrangement

        self.blank_clip = core.std.BlankClip(clip=self.clips[0], keep=1)

        max_length = max(map(len, self.arrangement))
        self.arrangement = [row + [0] * (max_length - len(row)) for row in self.arrangement]

        array_count = sum(map(sum, self.arrangement))

        if array_count != self.num_clips:
            raise ValueError('Tile: specified arrangement has an invalid number of clips')

    def _compare(self) -> vs.VideoNode:
        clips = self._marked_clips()
        rows = [core.std.StackHorizontal([clips.pop(0) if elem else self.blank_clip for elem in row])
                for row in self.arrangement]
        return core.std.StackVertical(rows)

    def _auto_arrangement(self) -> List[List[int]]:
        def _grouper(iterable: Iterable[T], n: int, fillvalue: Optional[T] = None) -> Iterator[Tuple[T, ...]]:
            args = [iter(iterable)] * n
            return zip_longest(*args, fillvalue=fillvalue)

        dimension = 1 + math.isqrt(self.num_clips - 1)
        return [list(x) for x in _grouper([1] * self.num_clips, dimension, 0)]


class Split(Stack):
    """
    Split an unlimited amount of clips into one VideoNode with the same dimensions as the original clips.
    Handles odd-sized resolutions or resolutions that can't be evenly split by the amount of clips specified.

    The remaining pixel width/height (``clip.dimension % number_of_clips``)
    will be always given to the last clip specified.
    For example, five `104 x 200` clips will result in a `((20 x 200) * 4) + (24 x 200)` horiztonal stack of clips.

    :param clips:           A dict mapping names to clips or simply a sequence of clips in a tuple or a list.
                            If given a dict, the names will be overlayed on the clips using
                            ``VideoNode.text.Text``.
                            If given a simple sequence of clips, the `label_alignment` parameter will have no effect
                            and the clips will not be labeled.
                            The order of the clips in either a dict or a sequence will be kept in the comparison.
    :param direction:       Determines the axis to split the clips on
                            (Default: :py:attr:`lvsfunc.comparison.Direction.HORIZONTAL`)
    :param label_alignment: An integer from 1-9, corresponding to the positions of the keys on a numpad.
                            Only used if `clips` is a dict.
                            Determines where to place clip name using ``VideoNode.text.Text`` (Default: 7)
    """

    def __init__(self,
                 clips: Union[Dict[str, vs.VideoNode], Sequence[vs.VideoNode]],
                 /,
                 *,
                 direction: Direction = Direction.HORIZONTAL,
                 label_alignment: int = 7
                 ) -> None:
        super().__init__(clips, direction=direction, label_alignment=label_alignment)
        self._smart_crop()

    def _smart_crop(self) -> None:  # has to alter self.clips to send clips to _marked_clips() in Stack's _compare()
        """Crops self.clips in place accounting for odd resolutions."""
        if not self.width or not self.height:
            raise ValueError("Split: all clips must have same width and height")

        breaks_subsampling = ((self.direction == Direction.HORIZONTAL and (((self.width // self.num_clips) % 2)
                                                                           or ((self.width % self.num_clips) % 2)))
                              or (self.direction == Direction.VERTICAL and (((self.height // self.num_clips) % 2)
                                                                            or ((self.height % self.num_clips) % 2))))

        is_subsampled = not all(vsutil.get_subsampling(clip) in ('444', None) for clip in self.clips)

        if breaks_subsampling and is_subsampled:
            raise ValueError("Split: resulting cropped width or height violates subsampling rules; "
                             "consider resampling to YUV444 or RGB before attempting to crop")

        if self.direction == Direction.HORIZONTAL:
            crop_width, overflow = divmod(self.width, self.num_clips)

            for key, clip in enumerate(self.clips):
                left_crop = crop_width * key
                right_crop = crop_width * (self.num_clips - 1 - key)

                if key != (self.num_clips - 1):
                    right_crop += overflow

                self.clips[key] = clip.std.Crop(left=left_crop, right=right_crop)

        elif self.direction == Direction.VERTICAL:
            crop_height, overflow = divmod(self.height, self.num_clips)

            for key, clip in enumerate(self.clips):
                top_crop = crop_height * key
                bottom_crop = crop_height * (self.num_clips - 1 - key)

                if key != (self.num_clips - 1):
                    bottom_crop += overflow

                self.clips[key] = clip.std.Crop(top=top_crop, bottom=bottom_crop)


def compare(clip_a: vs.VideoNode, clip_b: vs.VideoNode,
            frames: Optional[List[int]] = None,
            rand_total: Optional[int] = None,
            force_resample: bool = True, print_frame: bool = True,
            mismatch: bool = False) -> vs.VideoNode:
    """
    Allows for the same frames from two different clips to be compared by interleaving them into a single clip.
    Clips are automatically resampled to 8 bit YUV -> RGB24 to emulate how a monitor shows the frame.
    This can be disabled by setting `force_resample` to ``False``.

    Alias for this function is `lvsfunc.comp`.

    :param clip_a:         Clip to compare
    :param clip_b:         Second clip to compare
    :param frames:         List of frames to compare (Default: ``None``)
    :param rand_total:     Number of random frames to pick (Default: ``None``)
    :param force_resample: Forcibly resamples the clip to RGB24 (Default: ``True``)
    :param print_frame:    Print frame numbers (Default: ``True``)
    :param mismatch:       Allow for clips with different formats and dimensions to be compared (Default: ``False``)

    :return:               Interleaved clip containing specified frames from `clip_a` and `clip_b`
    """
    def _resample(clip: vs.VideoNode) -> vs.VideoNode:
        # Resampling to 8 bit and RGB to properly display how it appears on your screen
        return core.resize.Bicubic(clip, format=vs.RGB24, matrix_in=get_matrix(clip),
                                   prefer_props=True, dither_type='error_diffusion')

    # Error handling
    if frames and len(frames) > clip_a.num_frames:
        raise ValueError("compare: 'More comparisons requested than frames available'")

    if force_resample:
        clip_a, clip_b = _resample(clip_a), _resample(clip_b)
    elif mismatch is False:
        if clip_a.format is None or clip_b.format is None:
            raise ValueError("compare: 'Variable-format clips not supported'")
        if clip_a.format.id != clip_b.format.id:
            raise ValueError("compare: 'The format of both clips must be equal'")

    if print_frame:
        clip_a = clip_a.text.Text("Clip A").text.FrameNum(alignment=9)
        clip_b = clip_b.text.Text("Clip B").text.FrameNum(alignment=9)

    if frames is None:
        if not rand_total:
            # More comparisons for shorter clips so you can compare stuff like NCs more conveniently
            rand_total = int(clip_a.num_frames / 1000) if clip_a.num_frames > 5000 else int(clip_a.num_frames / 100)
        frames = sorted(random.sample(range(1, clip_a.num_frames - 1), rand_total))

    frames_a = core.std.Splice([clip_a[f] for f in frames]).std.AssumeFPS(fpsnum=1, fpsden=1)
    frames_b = core.std.Splice([clip_b[f] for f in frames]).std.AssumeFPS(fpsnum=1, fpsden=1)
    return core.std.Interleave([frames_a, frames_b], mismatch=mismatch)


def stack_compare(*clips: vs.VideoNode,
                  make_diff: bool = True,
                  height: int = 288,
                  warn: Any = None
                  ) -> vs.VideoNode:
    """
    A simple wrapper that allows you to compare two clips by stacking them.

    Best to use when trying to match two sources frame-accurately.
    Alias for this function is `lvsfunc.scomp`.

    :param clips:     Clips to compare
    :param make_diff: Create and stack a diff (only works if two clips are given) (Default: ``True``)
    :param height:    Height in px to rescale clips to if `make_diff` is ``True``
                      (MakeDiff clip will be twice this resolution) (Default: 288)
    :param warn:      Unused parameter kept for backward compatibility

    :return:          Clip with `clips` stacked
    """
    if not make_diff:
        warnings.warn('stack_compare has been deprecated in favor of `lvsfunc.comparison.Stack` '
                      'if not using `make_diff`', DeprecationWarning)
        return core.std.StackHorizontal(clips)

    if len(clips) != 2:
        raise ValueError("stack_compare: `make_diff` only works for exactly 2 clips")

    clipa, clipb = clips
    scaled_width = vsutil.get_w(height, only_even=False)

    diff = core.std.MakeDiff(clipa=clipa, clipb=clipb)
    diff = diff.resize.Spline36(width=scaled_width * 2, height=height * 2).text.FrameNum(8)
    resized = [clipa.resize.Spline36(width=scaled_width, height=height).text.Text('Clip A', 3),
               clipb.resize.Spline36(width=scaled_width, height=height).text.Text('Clip B', 1)]

    return Stack([Stack(resized).clip, diff], direction=Direction.VERTICAL).clip


def stack_planes(clip: vs.VideoNode, /, stack_vertical: bool = False) -> vs.VideoNode:
    """
    Stacks the planes of a clip.
    For 4:2:0 subsampled clips, the two half-sized planes will be stacked in the opposite direction specified
    (vertical by default),
    then stacked with the full-sized plane in the direction specified (horizontal by default).

    :param clip:           Input clip (must be in YUV or RGB planar format)
    :param stack_vertical: Stack the planes vertically (Default: ``False``)

    :return:               Clip with stacked planes
    """
    if clip.format is None:
        raise ValueError("stack_planes: variable-format clips not allowed")
    if clip.format.num_planes != 3:
        raise ValueError("stack_planes: input clip must be in YUV or RGB planar format")

    split_planes = vsutil.split(clip)

    if clip.format.color_family == vs.ColorFamily.YUV:
        planes: Dict[str, vs.VideoNode] = {'Y': split_planes[0], 'U': split_planes[1], 'V': split_planes[2]}
    elif clip.format.color_family == vs.ColorFamily.RGB:
        planes = {'R': split_planes[0], 'G': split_planes[1], 'B': split_planes[2]}
    else:
        raise ValueError(f"stack_planes: unexpected color family {clip.format.color_family.name}")

    direction: Direction = Direction.HORIZONTAL if not stack_vertical else Direction.VERTICAL

    if vsutil.get_subsampling(clip) in ('444', None):
        return Stack(planes, direction=direction).clip

    elif vsutil.get_subsampling(clip) == '420':
        subsample_direction: Direction = Direction.HORIZONTAL if stack_vertical else Direction.VERTICAL
        y_plane = planes.pop('Y').text.Text(text='Y')
        subsampled_planes = Stack(planes, direction=subsample_direction).clip

        return Stack([y_plane, subsampled_planes], direction=direction).clip

    else:
        raise ValueError(f"stack_planes: unexpected subsampling {vsutil.get_subsampling(clip)}")


def diff_hardsub_mask(a: vs.VideoNode, b: vs.VideoNode, **kwargs: Any) -> vs.VideoNode:
    """
    Diff func for :py:func:`lvsfunc.comparison.diff` to use a hardsub mask.
    This is kinda slow.

    :param a: Clip A
    :param b: Clip B

    :return:  Diff masked with :py:func:`lvsfunc.dehardsub.hardsub_mask`
    """
    return core.std.MaskedMerge(core.std.MakeDiff(a, a), core.std.MakeDiff(a, b), hardsub_mask(a, b))


def diff(*clips: vs.VideoNode,
         thr: float = 72,
         height: int = 288,
         return_array: bool = False,
         return_frames: bool = False,
         return_ranges: bool = False,
<<<<<<< HEAD
         exclude_ranges: Optional[List[Tuple[int, int]]] = None,
=======
         exclude_ranges: List[Tuple[int, int]] = None,
>>>>>>> c679e96f
         diff_func: Callable[[vs.VideoNode, vs.VideoNode], vs.VideoNode] = lambda a, b: core.std.MakeDiff(a, b),
         **namedclips: vs.VideoNode) -> Union[vs.VideoNode, Tuple[vs.VideoNode, List[int]]]:
    """
    Creates a standard :py:class:`lvsfunc.comparison.Stack` between frames from two clips that have differences.
    Useful for making comparisons between TV and BD encodes, as well as clean and hardsubbed sources.

    There are two methods used here to find differences.
    If `thr` is below 1, PlaneStatsDiff is used to figure out the differences.
    Else, if `thr` is equal than or higher than 1, PlaneStatsMin/Max are used.

    Recommended is PlaneStatsMin/Max, as those seem to catch
    more outrageous differences more easily and not return
    too many starved frames.

    Note that this might catch artifacting as differences!
    Make sure you verify every frame with your own eyes!

    Alias for this function is `lvsfunc.diff`.

    :param clips:         Clips for comparison (order is kept)
    :param namedclips:    Keyword arguments of `name=clip` for all clips in the comparison.
                          Clips will be labeled at the top left with their `name`.
    :param thr:           Threshold, <= 1 uses PlaneStatsDiff, >1 uses Max/Min.
                          Value must be below 128 (Default: 72)
    :param height:        Height in px to downscale clips to if `return_array` is ``False``
                          (MakeDiff clip will be twice this resolution) (Default: 288)
    :param return_array:  Return frames as an interleaved comparison (using :py:class:`lvsfunc.comparison.Interleave`)
                          (Default: ``False``)
    :param return_frames: Adds `frames list` to the return. (Default: ``False``)
    :param return_ranges: Adds `frames ranges list` to the return. Supercedes `return_frames`. (Default: ``False``)
<<<<<<< HEAD
    :param exclude_ranges: Excludes a list of frame ranges from difference checking. (Default: ``False``)
=======
    :param exclude_ranges: Excludes a list of frame ranges from difference checking output (but not processing). (Default: ``False``)
>>>>>>> c679e96f
    :param diff_func:     Function for calculating diff in PlaneStatsMin/Max mode.
                          (Default: core.std.MakeDiff)

    :return: Either an interleaved clip of the differences between the two clips
             or a stack of both input clips on top of MakeDiff clip.
             Optionally, you can allow the function to also return a list of frames as well.
    """
    def _to_ranges(iterable):
        import itertools
        iterable = sorted(set(iterable))
        for key, group in itertools.groupby(enumerate(iterable),
                                            lambda t: t[1] - t[0]):
            group = list(group)
            yield group[0][1], group[-1][1]

    if clips and namedclips:
        raise ValueError("diff: positional clips and named keyword clips cannot both be given")

    if (clips and len(clips) != 2) or (namedclips and len(namedclips) != 2):
        raise ValueError("diff: must pass exactly 2 `clips` or `namedclips`")

    if thr >= 128:
        raise ValueError("diff: `thr` must be below 128")

    if clips:
        if any(c.format is None for c in clips):
            raise ValueError("diff: variable-format clips not supported")
    elif namedclips:
        if any(nc.format is None for nc in namedclips.values()):
            raise ValueError("diff: variable-format namedclips not supported")

    if clips:
        a, b = vsutil.depth(clips[0], 8), vsutil.depth(clips[1], 8)
    elif namedclips:
        nc = list(namedclips.values())
        a, b = vsutil.depth(nc[0], 8), vsutil.depth(nc[1], 8)

    frames = []
    if thr <= 1:
        ps = core.std.PlaneStats(a, b)

        def _cb(n: int, f: vs.VideoFrame) -> None:
            if get_prop(f, 'PlaneStatsDiff', float) > thr:
                frames.append(n)

        clip_async_render(ps, progress="Diffing clips...", callback=_cb)
        diff = core.std.MakeDiff(a, b)
    else:
        diff = diff_func(a, b).std.PlaneStats()
        assert diff.format is not None
        t = float if diff.format.sample_type == vs.FLOAT else int

        def _cb(n: int, f: vs.VideoFrame) -> None:
            if get_prop(f, 'PlaneStatsMin', t) <= thr or get_prop(f, 'PlaneStatsMax', t) >= 255 - thr > thr:
                frames.append(n)

        clip_async_render(diff, progress="Diffing clips...", callback=_cb)

    if not frames:
        raise ValueError("diff: no differences found")

    frames.sort()

    if exclude_ranges is not None:
        for e in exclude_ranges:
<<<<<<< HEAD
            start, end = e[0], e[1]
            for f in frames:
                if f in range(start, end+1):
                    frames.remove(f)
=======
            start, end = e[0], e[1]+1
            r = range(start,end)
            frames = [f for f in list(frames) if f not in r]
>>>>>>> c679e96f

    if clips:
        name_a, name_b = "Clip A", "Clip B"
    else:
        name_a, name_b = namedclips.keys()

    if return_ranges:
        frame_ranges = [r for r in _to_ranges(frames)]

    if return_array:
        a, b = a.text.FrameNum(9), b.text.FrameNum(9)
        comparison = Interleave({f'{name_a}': core.std.Splice([a[f] for f in frames]),
                                 f'{name_b}': core.std.Splice([b[f] for f in frames])}).clip
        if return_ranges:
            return comparison, frame_ranges
        else:
            return comparison if not return_frames else (comparison, frames)

    else:
        scaled_width = vsutil.get_w(height, only_even=False)
        diff = diff.resize.Spline36(width=scaled_width * 2, height=height * 2).text.FrameNum(9)
        a, b = (c.resize.Spline36(width=scaled_width, height=height).text.FrameNum(9) for c in (a, b))

        diff_stack = Stack({f'{name_a}': core.std.Splice([a[f] for f in frames]),
                            f'{name_b}': core.std.Splice([b[f] for f in frames])}).clip
        diff = diff.text.Text(text='diff', alignment=8)
        diff = core.std.Splice([diff[f] for f in frames])

        comparison = Stack((diff_stack, diff), direction=Direction.VERTICAL).clip
        if return_ranges:
            return comparison, frame_ranges
        else:
            return comparison if not return_frames else (comparison, frames)


def interleave(*clips: vs.VideoNode, **namedclips: vs.VideoNode) -> vs.VideoNode:
    """
    Small convenience function for interleaving clips.

    :param clips:      Clips for comparison (order is kept)
    :param namedclips: Keyword arguments of `name=clip` for all clips in the comparison.
                       Clips will be labeled at the top left with their `name`.

    :return: An interleaved clip of all the `clips`/`namedclips` specified
    """
    if clips and namedclips:
        raise ValueError("interleave: positional clips and named keyword clips cannot both be given")
    return Interleave(clips if clips else namedclips).clip


def split(*clips: vs.VideoNode, **namedclips: vs.VideoNode) -> vs.VideoNode:
    """
    Small convenience funciton for splitting clips along the x-axis and then stacking.
    Accounts for odd-resolution clips by giving overflow columns to the last clip specified.
    All clips must have the same dimensions (width and height).

    :param clips:      Clips for comparison (order is kept left to right)
    :param namedclips: Keyword arguments of `name=clip` for all clips in the comparison.
                       Clips will be labeled at the bottom with their `name`.

    :return: A clip with the same dimensions as any one of the input clips
             with all `clips`/`namedclips` represented as individual vertical slices.
    """
    if clips and namedclips:
        raise ValueError("split: positional clips and named keyword clips cannot both be given")
    return Split(clips if clips else namedclips, label_alignment=2).clip


def stack_horizontal(*clips: vs.VideoNode, **namedclips: vs.VideoNode) -> vs.VideoNode:
    """
    Small convenience function for stacking clips horizontally.

    :param clips:      Clips for comparison (order is kept left to right)
    :param namedclips: Keyword arguments of `name=clip` for all clips in the comparison.
                       Clips will be labeled at the top left with their `name`.

    :return: A horizontal stack of the `clips`/`namedclips`
    """
    if clips and namedclips:
        raise ValueError("stack_horizontal: positional clips and named keyword clips cannot both be given")
    return Stack(clips if clips else namedclips).clip


def stack_vertical(*clips: vs.VideoNode, **namedclips: vs.VideoNode) -> vs.VideoNode:
    """
    Small convenience function for stacking clips vertically.

    :param clips:      Clips for comparison (order is kept top to bottom)
    :param namedclips: Keyword arguments of `name=clip` for all clips in the comparison.
                       Clips will be labeled at the top left with their `name`.

    :return: A vertical stack of the `clips`/`namedclips`
    """
    if clips and namedclips:
        raise ValueError("stack_vertical: positional clips and named keyword clips cannot both be given")
    return Stack(clips if clips else namedclips, direction=Direction.VERTICAL).clip


def tile(*clips: vs.VideoNode, **namedclips: vs.VideoNode) -> vs.VideoNode:
    """
    Small convenience function for tiling clips in a rectangular pattern.
    All clips must have the same dimensions (width and height).
    If 3 clips are given, a 2x2 square with one blank slot will be returned.
    If 6 clips are given, a 3x2 rectangle will be returned.

    :param clips:      Clips for comparison
    :param namedclips: Keyword arguments of `name=clip` for all clips in the comparison.
                       Clips will be labeled at the top left with their `name`.

    :return: A clip with all input `clips`/`namedclips` automatically tiled most optimally
             into a rectangular arrrangement
    """
    if clips and namedclips:
        raise ValueError("tile: positional clips and named keyword clips cannot both be given")
    return Tile(clips if clips else namedclips).clip<|MERGE_RESOLUTION|>--- conflicted
+++ resolved
@@ -487,11 +487,7 @@
          return_array: bool = False,
          return_frames: bool = False,
          return_ranges: bool = False,
-<<<<<<< HEAD
-         exclude_ranges: Optional[List[Tuple[int, int]]] = None,
-=======
          exclude_ranges: List[Tuple[int, int]] = None,
->>>>>>> c679e96f
          diff_func: Callable[[vs.VideoNode, vs.VideoNode], vs.VideoNode] = lambda a, b: core.std.MakeDiff(a, b),
          **namedclips: vs.VideoNode) -> Union[vs.VideoNode, Tuple[vs.VideoNode, List[int]]]:
     """
@@ -522,11 +518,7 @@
                           (Default: ``False``)
     :param return_frames: Adds `frames list` to the return. (Default: ``False``)
     :param return_ranges: Adds `frames ranges list` to the return. Supercedes `return_frames`. (Default: ``False``)
-<<<<<<< HEAD
-    :param exclude_ranges: Excludes a list of frame ranges from difference checking. (Default: ``False``)
-=======
     :param exclude_ranges: Excludes a list of frame ranges from difference checking output (but not processing). (Default: ``False``)
->>>>>>> c679e96f
     :param diff_func:     Function for calculating diff in PlaneStatsMin/Max mode.
                           (Default: core.std.MakeDiff)
 
@@ -592,16 +584,9 @@
 
     if exclude_ranges is not None:
         for e in exclude_ranges:
-<<<<<<< HEAD
-            start, end = e[0], e[1]
-            for f in frames:
-                if f in range(start, end+1):
-                    frames.remove(f)
-=======
             start, end = e[0], e[1]+1
             r = range(start,end)
             frames = [f for f in list(frames) if f not in r]
->>>>>>> c679e96f
 
     if clips:
         name_a, name_b = "Clip A", "Clip B"
