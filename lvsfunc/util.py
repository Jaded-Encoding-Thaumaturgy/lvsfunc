from __future__ import annotations

import colorsys
import random
import re
from typing import Any

from vstools import (CustomIndexError, CustomValueError, FrameRangeN,
<<<<<<< HEAD
                     FrameRangesN, FuncExceptT, KwargsT,
                     check_variable_resolution, core, get_h, get_w, vs)
=======
                     FrameRangesN, FuncExceptT, KwargsT, SPath,
                     check_variable_resolution, core, fallback, get_h,
                     get_prop, get_w, vs)
>>>>>>> 39f8d9aa

__all__ = [
    'colored_clips',
    'convert_rfs',
    'get_match_centers_scaling',
]


def colored_clips(
    amount: int, max_hue: int = 300, rand: bool = True, seed: Any | None = None, **kwargs: Any
) -> list[vs.VideoNode]:
    """
    Return a list of BlankClips with unique colors in sequential or random order.

    The colors will be evenly spaced by hue in the HSL colorspace.

    Useful maybe for comparison functions or just for getting multiple uniquely colored BlankClips for testing purposes.

    Will always return a pure red clip in the list as this is the RGB equivalent of the lowest HSL hue possible (0).

    Written by `Dave <https://github.com/OrangeChannel>`_.

    :param amount:          Number of VideoNodes to return.
    :param max_hue:         Maximum hue (0 < hue <= 360) in degrees to generate colors from (uses the HSL color model).
                            Setting this higher than ``315`` will result in the clip colors looping back towards red
                            and is not recommended for visually distinct colors.
                            If the `amount` of clips is higher than the `max_hue` expect there to be identical
                            or visually similar colored clips returned (Default: 300)
    :param rand:            Randomizes order of the returned list (Default: True).
    :param seed:            Bytes-like object passed to ``random.seed`` which allows for consistent randomized order.
                            of the resulting clips (Default: None)
    :param kwargs:          Arguments passed to :py:func:`vapoursynth.core.std.BlankClip` (Default: keep=1).

    :return:                List of uniquely colored clips in sequential or random order.

    :raises ValueError:     ``amount`` is less than 2.
    :raises ValueError:     ``max_hue`` is not between 0–360.
    """

    if amount < 2:
        raise CustomIndexError("`amount` must be at least 2!", colored_clips)
    if not (0 < max_hue <= 360):
        raise CustomValueError("`max_hue` must be greater than 0 and less than 360 degrees!", colored_clips)

    blank_clip_args: dict[str, Any] = {'keep': 1, **kwargs}

    hues = [i * max_hue / (amount - 1) for i in range(amount - 1)] + [max_hue]

    hls_color_list = [colorsys.hls_to_rgb(h / 360, 0.5, 1) for h in hues]
    rgb_color_list = [[int(f * 255) for f in color] for color in hls_color_list]

    if rand:
        shuffle = random.shuffle if seed is None else random.Random(seed).shuffle
        shuffle(rgb_color_list)

    return [core.std.BlankClip(color=color, **blank_clip_args) for color in rgb_color_list]


def convert_rfs(rfs_string: str) -> FrameRangesN:
    """
    A utility function to convert `ReplaceFramesSimple`-styled ranges to `replace_ranges`-styled ranges.

    This function accepts the RFS ranges as a string only. This is in line with how RFS handles them.
    The string will be validated before it's passed on. As with all framerange-related functions,
    the more ranges you have, the slower the function will become.

    This function works with both '[x y]' and 'x' styles of frame numbering.
    If no frames could be found, it will simply return an empty list.

    :param rfs_string:      A string representing frame ranges, as you would for ReplaceFramesSimple.

    :return:                A FrameRangesN list containing frame ranges as accepted by `replace_ranges`.
                            If no frames are found, it will simply return an empty list.

    :raises ValueError:     Invalid input string is passed.
    """

    rfs_string = str(rfs_string).strip()

    if not set(rfs_string).issubset('0123456789[] '):
        raise CustomValueError('Invalid characters were found in the input string.', convert_rfs)

    matches = re.findall(r'\[(\s*?\d+\s\d+\s*?)\]|(\d+)', rfs_string)
    ranges = list[FrameRangeN]()

    if not matches:
        return ranges

    for match in [next(y for y in x if y) for x in matches]:
        try:
            ranges += [int(match)]
        except ValueError:
            ranges += [tuple(int(x) for x in str(match).strip().split(' '))]  # type:ignore[list-item]

    return ranges


def get_match_centers_scaling(
    clip: vs.VideoNode,
    target_width: int | None = None,
    target_height: int | None = 720,
    func_except: FuncExceptT | None = None
) -> KwargsT:
    """
    Convenience function to calculate the native resolution for sources that were upsampled
    using the "match centers" model as opposed to the more common "match edges" models.

    While match edges will align the edges of the outermost pixels in the target image,
    match centers will instead align the *centers* of the outermost pixels.

    Here's a visual example for a 3x1 image upsampled to 7x1:

        * Match edges:

    +-------------+-------------+-------------+
    |      ·      |      ·      |      ·      |
    +-------------+-------------+-------------+
    ↓                                         ↓
    +-----+-----+-----+-----+-----+-----+-----+
    |  ·  |  ·  |  ·  |  ·  |  ·  |  ·  |  ·  |
    +-----+-----+-----+-----+-----+-----+-----+

        * Match centers:

    +-----------------+-----------------+-----------------+
    |        ·        |        ·        |        ·        |
    +-----------------+-----------------+-----------------+
             ↓                                   ↓
          +-----+-----+-----+-----+-----+-----+-----+
          |  ·  |  ·  |  ·  |  ·  |  ·  |  ·  |  ·  |
          +-----+-----+-----+-----+-----+-----+-----+

    For a more detailed explanation, refer to this page: `<https://entropymine.com/imageworsener/matching/>`.

    The formula for calculating values we can use during desampling is simple:

    * width: clip.width * (target_width - 1) / (clip.width - 1)
    * height: clip.height * (target_height - 1) / (clip.height - 1)

    Example usage:

    .. code-block:: python

        >>> from vodesfunc import DescaleTarget
        >>> ...
        >>> native_res = get_match_centers_scaling(src, 1280, 720)
        >>> rescaled = DescaleTarget(kernel=Catrom, upscaler=Waifu2x, downscaler=Hermite(linear=True), **native_res)

    The output is meant to be passed to `vodesfunc.DescaleTarget` as keyword arguments,
    but it may also apply to other functions that require similar parameters.

    :param clip:            The clip to base the calculations on.
    :param target_width:    Target width for the descale. This should probably be equal to the base width.
                            If not provided, this value is calculated using the `target_height`.
                            Default: None.
    :param target_height:   Target height for the descale. This should probably be equal to the base height.
                            If not provided, this value is calculated using the `target_width`.
                            Default: 720.
    :param func_except:     Function returned for custom error handling.
                            This should only be set by VS package developers.

    :return:                A dictionary with the keys, {width, height, base_width, base_height},
                            which can be passed directly to `vodesfunc.DescaleTarget` or similar functions.
    """

    func = fallback(func_except, get_match_centers_scaling)

    if target_width is None and target_height is None:
        raise CustomValueError("Either `target_width` or `target_height` must be a positive integer.", func)

    if target_width is not None and (not isinstance(target_width, int) or target_width <= 0):
        raise CustomValueError("`target_width` must be a positive integer or None.", func)

    if target_height is not None and (not isinstance(target_height, int) or target_height <= 0):
        raise CustomValueError("`target_height` must be a positive integer or None.", func)

    check_variable_resolution(clip, func)

    if target_height is None:
        target_height = get_h(target_width, clip, 1)

    elif target_width is None:
        target_width = get_w(target_height, clip, 1)

    width = clip.width * (target_width - 1) / (clip.width - 1)
    height = clip.height * (target_height - 1) / (clip.height - 1)

<<<<<<< HEAD
    return KwargsT(width=width, height=height, base_width=target_width, base_height=target_height)
=======
    return KwargsT(width=width, height=height, base_width=target_width, base_height=target_height)


@overload
def get_file_from_clip(
    clip: vs.VideoNode, fallback: SPathLike | None = ...,
    prop: str = ..., strict: bool = True,
    func_except: FuncExceptT | None = ...
) -> SPath:
    ...


@overload
def get_file_from_clip(  # type:ignore[misc]
    clip: vs.VideoNode, fallback: SPathLike | None = ...,
    prop: str = ..., strict: bool = False,
    func_except: FuncExceptT | None = ...
) -> SPath | Literal[False]:
    ...


def get_file_from_clip(
    clip: vs.VideoNode, fallback: SPathLike | None = None,
    prop: str = "idx_filepath", strict: bool = False,
    func_except: FuncExceptT | None = None
) -> SPath | Literal[False]:
    """
    Helper function to get the file path from a clip.

    This function also checks to ensure the file exists,
    and throws an error if it doesn't.

    :param clip:                    The clip to get the file path from.
    :param fallback:                Fallback file path to use if the `prop` is not found.
    :param prop:                    The property to get the file path from.
                                    Default: "idx_filepath" (used by vs-source classes).
    :param strict:                  If True, will raise an error if the `prop` is not found.
                                    This makes it so the function will NEVER return False.
                                    Default: False.
    :param func_except:             Function returned for custom error handling.
                                    This should only be set by VS package developers.

    :raises FileWasNotFoundError:   The file path was not found.
    :raises FramePropError:         The property was not found in the clip.
    """

    func = fallback(func_except, get_file_from_clip)

    if fallback is not None and not (fallback_path := SPath(fallback)).exists() and strict:
        raise FileWasNotFoundError("Fallback file not found!", func, fallback_path.absolute())

    if not (path := get_prop(clip, prop, str, default=MISSING if strict else False, func=func)):
        return fallback_path or False

    if not (spath := SPath(str(path))).exists() and not fallback:
        raise FileWasNotFoundError("File not found!", func, spath.absolute())

    if spath.exists():
        return spath

    if fallback is not None and fallback_path.exists():
        return fallback_path

    raise FileWasNotFoundError("File not found!", func, spath.absolute())
>>>>>>> 39f8d9aa
<|MERGE_RESOLUTION|>--- conflicted
+++ resolved
@@ -6,14 +6,9 @@
 from typing import Any
 
 from vstools import (CustomIndexError, CustomValueError, FrameRangeN,
-<<<<<<< HEAD
                      FrameRangesN, FuncExceptT, KwargsT,
-                     check_variable_resolution, core, get_h, get_w, vs)
-=======
-                     FrameRangesN, FuncExceptT, KwargsT, SPath,
-                     check_variable_resolution, core, fallback, get_h,
-                     get_prop, get_w, vs)
->>>>>>> 39f8d9aa
+                     check_variable_resolution, core, fallback, get_h, get_w,
+                     vs)
 
 __all__ = [
     'colored_clips',
@@ -201,71 +196,4 @@
     width = clip.width * (target_width - 1) / (clip.width - 1)
     height = clip.height * (target_height - 1) / (clip.height - 1)
 
-<<<<<<< HEAD
-    return KwargsT(width=width, height=height, base_width=target_width, base_height=target_height)
-=======
-    return KwargsT(width=width, height=height, base_width=target_width, base_height=target_height)
-
-
-@overload
-def get_file_from_clip(
-    clip: vs.VideoNode, fallback: SPathLike | None = ...,
-    prop: str = ..., strict: bool = True,
-    func_except: FuncExceptT | None = ...
-) -> SPath:
-    ...
-
-
-@overload
-def get_file_from_clip(  # type:ignore[misc]
-    clip: vs.VideoNode, fallback: SPathLike | None = ...,
-    prop: str = ..., strict: bool = False,
-    func_except: FuncExceptT | None = ...
-) -> SPath | Literal[False]:
-    ...
-
-
-def get_file_from_clip(
-    clip: vs.VideoNode, fallback: SPathLike | None = None,
-    prop: str = "idx_filepath", strict: bool = False,
-    func_except: FuncExceptT | None = None
-) -> SPath | Literal[False]:
-    """
-    Helper function to get the file path from a clip.
-
-    This function also checks to ensure the file exists,
-    and throws an error if it doesn't.
-
-    :param clip:                    The clip to get the file path from.
-    :param fallback:                Fallback file path to use if the `prop` is not found.
-    :param prop:                    The property to get the file path from.
-                                    Default: "idx_filepath" (used by vs-source classes).
-    :param strict:                  If True, will raise an error if the `prop` is not found.
-                                    This makes it so the function will NEVER return False.
-                                    Default: False.
-    :param func_except:             Function returned for custom error handling.
-                                    This should only be set by VS package developers.
-
-    :raises FileWasNotFoundError:   The file path was not found.
-    :raises FramePropError:         The property was not found in the clip.
-    """
-
-    func = fallback(func_except, get_file_from_clip)
-
-    if fallback is not None and not (fallback_path := SPath(fallback)).exists() and strict:
-        raise FileWasNotFoundError("Fallback file not found!", func, fallback_path.absolute())
-
-    if not (path := get_prop(clip, prop, str, default=MISSING if strict else False, func=func)):
-        return fallback_path or False
-
-    if not (spath := SPath(str(path))).exists() and not fallback:
-        raise FileWasNotFoundError("File not found!", func, spath.absolute())
-
-    if spath.exists():
-        return spath
-
-    if fallback is not None and fallback_path.exists():
-        return fallback_path
-
-    raise FileWasNotFoundError("File not found!", func, spath.absolute())
->>>>>>> 39f8d9aa
+    return KwargsT(width=width, height=height, base_width=target_width, base_height=target_height)